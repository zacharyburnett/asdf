2.6 (unreleased)
<<<<<<< HEAD
----------------

- Add a developer overview document to help understand how ASDF works
  internally. Still a work in progress. [#730] 
=======
------------------
>>>>>>> 90e5a4e6

- Add ``package`` property to extension metadata, and deprecate
  use of ``software``. [#728]

- AsdfDeprecationWarning now subclasses DeprecationWarning. [#710]

- Remove unnecessary dependency on six. [#739]

- Resolve external references in custom schemas, and deprecate
  asdf.schema.load_custom_schema.  [#738]

- Add ``asdf.info`` for displaying a summary of a tree, and
  ``AsdfFile.search`` for searching a tree. [#736]

2.5.1 (2020-01-07)
------------------

- Fix bug in test causing failure when test suite is run against
  an installed asdf package. [#732]

2.5.0 (2019-12-23)
------------------

- Added asdf-standard 1.4.0 to the list of supported versions. [#704]
- Fix load_schema LRU cache memory usage issue [#682]
- Add convenience method for fetching the default resolver [#682]

- ``SpecItem`` and ``Spec`` were deprecated  in ``semantic_version``
  and were replaced with ``SimpleSpec``. [#715]

- Pinned the minimum required ``semantic_version`` to 2.8. [#715]

- Fix bug causing segfault after update of a memory-mapped file. [#716]

2.4.2 (2019-08-29)
------------------

- Limit the version of ``semantic_version`` to <=2.6.0 to work
  around a Deprecation warning. [#700]

2.4.1 (2019-08-27)
------------------

- Define the ``in`` operator for top-level ``AsdfFile`` objects. [#623]

- Overhaul packaging infrastructure. Remove use of ``astropy_helpers``. [#670]

- Automatically register schema tester plugin. Do not enable schema tests by
  default. Add configuration setting and command line option to enable schema
  tests. [#676]

- Enable handling of subclasses of known custom types by using decorators for
  convenience. [#563]

- Add support for jsonschema 3.x. [#684]

2.3.4 (unreleased)
------------------

- Fix bug in ``NDArrayType.__len__``.  It must be a method, not a
  property. [#673]

2.3.3 (2019-04-02)
------------------

- Pass ``ignore_unrecognized_tag`` setting through to ASDF-in-FITS. [#650]

- Use ``$schema`` keyword if available to determine meta-schema to use when
  testing whether schemas themselves are valid. [#654]

- Take into account resolvers from installed extensions when loading schemas
  for validation. [#655]

- Fix compatibility issue with new release of ``pyyaml`` (version 5.1). [#662]

- Allow use of ``pathlib.Path`` objects for ``custom_schema`` option. [#663]

2.3.2 (2019-02-19)
------------------

- Fix bug that occurs when comparing installed extension version with that
  found in file. [#641]

2.3.1 (2018-12-20)
------------------

- Provide source information for ``AsdfDeprecationWarning`` that come from
  extensions from external packages. [#629]

- Ensure that top-level accesses to the tree outside a closed context handler
  result in an ``OSError``. [#628]

- Fix the way ``generic_io`` handles URIs and paths on Windows. [#632]

- Fix bug in ``asdftool`` that prevented ``extract`` command from being
  visible. [#633]

2.3.0 (2018-11-28)
------------------

- Storage of arbitrary precision integers is now provided by
  ``asdf.IntegerType``.  Reading a file with integer literals that are too
  large now causes only a warning instead of a validation error. This is to
  provide backwards compatibility for files that were created with a buggy
  version of ASDF (see #553 below). [#566]

- Remove WCS tags. These are now provided by the `gwcs package
  <https://github.com/spacetelescope/gwcs>`_. [#593]

- Deprecate the ``asdf.asdftypes`` module in favor of ``asdf.types``. [#611]

- Support use of ``pathlib.Path`` with ``asdf.open`` and ``AsdfFile.write_to``.
  [#617]

- Update ASDF Standard submodule to version 1.3.0.

2.2.1 (2018-11-15)
------------------

- Fix an issue with the README that caused sporadic installation failures and
  also prevented the long description from being rendered on pypi. [#607]

2.2.0 (2018-11-14)
------------------

- Add new parameter ``lazy_load`` to ``AsdfFile.open``. It is ``True`` by
  default and preserves the default behavior. ``False`` detaches the
  loaded tree from the underlying file: all blocks are fully read and
  numpy arrays are materialized. Thus it becomes safe to close the file
  and continue using ``AsdfFile.tree``. However, ``copy_arrays`` parameter
  is still effective and the active memory maps may still require the file
  to stay open in case ``copy_arrays`` is ``False``. [#573]

- Add ``AsdfConversionWarning`` for failures to convert ASDF tree into custom
  types. This warning is converted to an error when using
  ``assert_roundtrip_tree`` for tests. [#583]

- Deprecate ``asdf.AsdfFile.open`` in favor of ``asdf.open``. [#579]

- Add readonly protection to memory mapped arrays when the underlying file
  handle is readonly. [#579]

2.1.2 (2018-11-13)
------------------

- Make sure that all types corresponding to core tags are added to the type
  index before any others. This fixes a bug that was related to the way that
  subclass tags were overwritten by external extensions. [#598]

2.1.1 (2018-11-01)
------------------

- Make sure extension metadata is written even when constructing the ASDF tree
  on-the-fly. [#549]

- Fix large integer validation when storing `numpy` integer literals in the
  tree. [#553]

- Fix bug that caused subclass of external type to be serialized by the wrong
  tag. [#560]

- Fix bug that occurred when attempting to open invalid file but Astropy import
  fails while checking for ASDF-in-FITS. [#562]

- Fix bug that caused tree creation to fail when unable to locate a schema file
  for an unknown tag. This now simply causes a warning, and the offending node
  is converted to basic Python data structures. [#571]

2.1.0 (2018-09-25)
------------------

- Add API function for retrieving history entries. [#501]

- Store ASDF-in-FITS data inside a 1x1 BINTABLE HDU. [#519]

- Allow implicit conversion of ``namedtuple`` into serializable types. [#534]

- Fix bug that prevented use of ASDF-in-FITS with HDUs that have names with
  underscores. [#543]

- Add option to ``generic_io.get_file`` to close underlying file handle. [#544]

- Add top-level ``keys`` method to ``AsdfFile`` to access tree keys. [#545]

2.0.3 (2018-09-06)
------------------

- Update asdf-standard to reflect more stringent (and, consequently, more
  correct) requirements on the formatting of complex numbers. [#526]

- Fix bug with dangling file handle when using ASDF-in-FITS. [#533]

- Fix bug that prevented fortran-order arrays from being serialized properly.
  [#539]

2.0.2 (2018-07-27)
------------------

- Allow serialization of broadcasted ``numpy`` arrays. [#507]

- Fix bug that caused result of ``set_array_compression`` to be overwritten by
  ``all_array_compression`` argument to ``write_to``. [#510]

- Add workaround for Python OSX write limit bug
  (see https://bugs.python.org/issue24658). [#521]

- Fix bug with custom schema validation when using out-of-line definitions in
  schema file. [#522]

2.0.1 (2018-05-08)
------------------

- Allow test suite to run even when package is not installed. [#502]

2.0.0 (2018-04-19)
------------------

- Astropy-specific tags have moved to Astropy core package. [#359]

- ICRSCoord tag has moved to Astropy core package. [#401]

- Remove support for Python 2. [#409]

- Create ``pytest`` plugin to be used for testing schema files. [#425]

- Add metadata about extensions used to create a file to the history section of
  the file itself. [#475]

- Remove hard dependency on Astropy. It is still required for testing, and for
  processing ASDF-in-FITS files. [#476]

- Add command for extracting ASDF extension from ASDF-in-FITS file and
  converting it to a pure ASDF file. [#477]

- Add command for removing ASDF extension from ASDF-in-FITS file. [#480]

- Add an ``ExternalArrayReference`` type for referencing arrays in external
  files. [#400]

- Improve the way URIs are detected for ASDF-in-FITS files in order to fix bug
  with reading gzipped ASDF-in-FITS files. [#416]

- Explicitly disallow access to entire tree for ASDF file objects that have
  been closed. [#407]

- Install and load extensions using ``setuptools`` entry points. [#384]

- Automatically initialize ``asdf-standard`` submodule in ``setup.py``. [#398]

- Allow foreign tags to be resolved in schemas and files. Deprecate
  ``tag_to_schema_resolver`` property for ``AsdfFile`` and
  ``AsdfExtensionList``. [#399]

- Fix bug that caused serialized FITS tables to be duplicated in embedded ASDF
  HDU. [#411]

- Create and use a new non-standard FITS extension instead of ImageHDU for
  storing ASDF files embedded in FITS. Explicitly remove support for the
  ``.update`` method of ``AsdfInFits``, even though it didn't appear to be
  working previously. [#412]

- Allow package to be imported and used from source directory and builds in
  development mode. [#420]

- Add command to ``asdftool`` for querying installed extensions. [#418]

- Implement optional top-level validation pass using custom schema. This can be
  used to ensure that particular ASDF files follow custom conventions beyond
  those enforced by the standard. [#442]

- Remove restrictions affecting top-level attributes ``data``, ``wcs``, and
  ``fits``. Bump top-level ASDF schema version to v1.1.0. [#444]

1.3.3 (2018-03-01)
------------------

- Update test infrastructure to rely on new Astropy v3.0 plugins. [#461]

- Disable use of 2to3. This was causing test failures on Debian builds. [#463]

1.3.2 (2018-02-22)
------------------

- Updates to allow this version of ASDF to be compatible with Astropy v3.0.
  [#450]

- Remove tests that are no longer relevant due to latest updates to Astropy's
  testing infrastructure. [#458]

1.3.1 (2017-11-02)
------------------

- Relax requirement on ``semantic_version`` version to 2.3.1. [#361]

- Fix bug when retrieving file format version from new ASDF file. [#365]

- Fix bug when duplicating inline arrays. [#370]

- Allow tag references using the tag URI scheme to be resolved in schema files.
  [#371]

1.3.0 (2017-10-24)
------------------

- Fixed a bug in reading data from an "http:" url. [#231]

- Implements v 1.1.0 of the asdf schemas. [#233]

- Added a function ``is_asdf_file`` which inspects the input and
  returns ``True`` or ``False``. [#239]

- The ``open`` method of ``AsdfInFits`` now accepts URIs and open file handles
  in addition to HDULists. The ``open`` method of ``AsdfFile`` will now try to
  parse the given URI or file handle as ``AsdfInFits`` if it is not obviously a
  regular ASDF file. [#241]

- Updated WCS frame fields ``obsgeoloc`` and ``obsgeovel`` to reflect recent
  updates in ``astropy`` that changed representation from ``Quantity`` to
  ``CartesianRepresentation``. Updated to reflect ``astropy`` change that
  combines ``galcen_ra`` and ``galcen_dec`` into ``galcen_coord``. Added
  support for new field ``galcen_v_sun``. Added support for required module
  versions for tag classes. [#244]

- Added support for ``lz4`` compression algorithm [#258]. Also added support
  for using a different compression algorithm for writing out a file than the
  one that was used for reading the file (e.g. to convert blocks to use a
  different compression algorithm) [#257]

- Tag classes may now use an optional ``supported_versions`` attribute to
  declare exclusive support for particular versions of the corresponding
  schema. If this attribute is omitted (as it is for most existing tag
  classes), the tag is assumed to be compatible with all versions of the
  corresponding schema. If ``supported_versions`` is provided, the tag class
  implementation can include code that is conditioned on the schema version. If
  an incompatible schema is encountered, or if deserialization of the tagged
  object fails with an exception, a raw Python data structure will be returned.
  [#272]

- Added option to ``AsdfFile.open`` to allow suppression of warning messages
  when mismatched schema versions are encountered. [#294]

- Added a diff tool to ``asdftool`` to allow for visual comparison of pairs of
  ASDF files. [#286]

- Added command to ``asdftool`` to display available tags. [#303]

- When possible, display name of ASDF file that caused version mismatch
  warning. [#306]

- Issue a warning when an unrecognized tag is encountered. [#295] This warning
  is silenced by default, but can be enabled with a parameter to the
  ``AsdfFile`` constructor, or to ``AsdfFile.open``. Also added an option for
  ignoring warnings from unrecognized schema tags. [#319]

- Fix bug with loading JSON schemas in Python 3.5. [#317]

- Remove all remnants of support for Python 2.6. [#333]

- Fix issues with the type index used for writing out ASDF files. This ensures
  that items in the type index are not inadvertently overwritten by later
  versions of the same type. It also makes sure that schema example tests run
  against the correct version of the ASDF standard. [#350]

- Update time schema to reflect changes in astropy. This fixes an outstanding
  bug. [#343]

- Add ``copy_arrays`` option to ``asdf.open`` to control whether or not
  underlying array data should be memory mapped, if possible. [#355]

- Allow the tree to be accessed using top-level ``__getitem__`` and
  ``__setitem__``. [#352]

1.2.1(2016-11-07)
-----------------

- Make asdf conditionally dependent on the version of astropy to allow
  running it with older versions of astropy. [#228]

1.2.0(2016-10-04)
-----------------

- Added Tabular model. [#214]

- Forced new blocks to be contiguous [#221]

- Rewrote code which tags complex objects [#223]

- Fixed version error message [#224]

1.0.5 (2016-06-28)
------------------

- Fixed a memory leak when reading wcs that grew memory to over 10 Gb. [#200]

1.0.4 (2016-05-25)
------------------

- Added wrapper class for astropy.core.Time, TaggedTime. [#198]


1.0.2 (2016-02-29)
------------------

- Renamed package to ASDF. [#190]

- Stopped support for Python 2.6 [#191]


1.0.1 (2016-01-08)
------------------

- Fixed installation from the source tarball on Python 3. [#187]

- Fixed error handling when opening ASDF files not supported by the current
  version of asdf. [#178]

- Fixed parse error that could occur sometimes when YAML data was read from
  a stream. [#183]


1.0.0 (2015-09-18)
------------------

- Initial release.<|MERGE_RESOLUTION|>--- conflicted
+++ resolved
@@ -1,12 +1,8 @@
 2.6 (unreleased)
-<<<<<<< HEAD
 ----------------
 
 - Add a developer overview document to help understand how ASDF works
   internally. Still a work in progress. [#730] 
-=======
-------------------
->>>>>>> 90e5a4e6
 
 - Add ``package`` property to extension metadata, and deprecate
   use of ``software``. [#728]

--- conflicted
+++ resolved
@@ -6,13 +6,11 @@
 2.3.1 (unreleased)
 ------------------
 
-<<<<<<< HEAD
 - Provide source information for ``AsdfDeprecationWarning`` that come from
   extensions from external packages. [#629]
-=======
+
 - Ensure that top-level accesses to the tree outside a closed context handler
   result in an ``OSError``. [#628]
->>>>>>> 8733f0e0
 
 2.3.0 (2018-11-28)
 ------------------
